--- conflicted
+++ resolved
@@ -5,11 +5,7 @@
 rule all_metagenomics:
     input:
         expand(join(config["data_dir"], config["subdirs"]["metagenomics"],
-<<<<<<< HEAD
                     "{sample}.raw.{method}.report"), sample=samples, method=['kraken']),
-=======
-                    "{sample}.raw.{method}.report"), sample=samples, method=['kraken', 'rna_bwa', 'rna_bwa.nodupes']),
->>>>>>> 37c875ed
         expand(join(config["data_dir"], config["subdirs"]["metagenomics"],
                     "{sample}.raw.{method}.krona.html"), sample=samples, method=['kraken', 'rna_bwa', 'rna_bwa_nodupes'])
     params: LSF='-N'
@@ -78,23 +74,14 @@
             UGER=config.get('UGER_queues', {}).get('long', '-q long')
     shell:
         """
-<<<<<<< HEAD
-        {config[bin_dir]}/metagenomics.py align_rna {input} {config[align_rna_db]} {config[taxonomy_db]} {output.report} --dupeReport {output.dupe_report} --outBam {output.bam} --outLca {output.lca} --dupeLca {output.dupes_lca} --numThreads {params.numThreads} --noSensitive
-=======
-        {config[bin_dir]}/metagenomics.py align_rna {input} {config[align_rna_db]} {config[taxonomy_db]} {output.report} --dupeReport {output.dupe_report} --outBam {output.bam} --outLca {output.lca} --dupeLca {output.nodupes_lca} --numThreads {params.numThreads}
->>>>>>> 37c875ed
+        {config[bin_dir]}/metagenomics.py align_rna {input} {config[align_rna_db]} {config[taxonomy_db]} {output.report} --dupeReport {output.dupe_report} --outBam {output.bam} --outLca {output.lca} --dupeLca {output.nodupes_lca} --numThreads {params.numThreads} --noSensitive
         """
 
 rule krona_import_taxonomy:
     input: lambda wildcards: join(config["data_dir"], config["subdirs"]["metagenomics"], \
            ".".join([wildcards.sample, wildcards.adjective, method_props[wildcards.method]['reads_ext']]))
-<<<<<<< HEAD
-    output: join(config["data_dir"], config["subdirs"]["metagenomics"], "{sample}.{adjective,raw|cleaned}.{method,kraken|diamond|rna_bwa|rna_bwa_dupes}.krona.html")
-    resources: mem=16
-=======
     output: join(config["data_dir"], config["subdirs"]["metagenomics"], "{sample}.{adjective,raw|cleaned}.{method,kraken|diamond|rna_bwa|rna_bwa_nodupes}.krona.html")
     resources: mem=4
->>>>>>> 37c875ed
     shell:
         """
         {config[bin_dir]}/metagenomics.py krona {input} {config[krona_db]} {output} --noRank
