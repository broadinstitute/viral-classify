#!/usr/bin/env python3
import os
import sys
import re
from snakemake.utils import read_job_properties

LOGDIR = sys.argv[-2]
jobscript = sys.argv[-1]
mo = re.match(r'(\S+)/snakejob\.\S+\.(\d+)\.sh', jobscript)
assert mo
sm_tmpdir, sm_jobid = mo.groups()
props = read_job_properties(jobscript)

# set up job name, project name
jobname = "{rule}-{jobid}".format(rule=props["rule"], jobid=sm_jobid)
if props["params"].get("logid"):
    jobname = "{rule}-{id}".format(rule=props["rule"], id=props["params"]["logid"])
cmdline = "qsub -P {proj_name} -N {jobname} -cwd -r y ".format(proj_name='sabeti_lab', jobname=jobname)

# log file output
cmdline += "-o {logdir} -e {logdir} ".format(logdir=LOGDIR)

# pass memory resource request to cluster
mem = props.get('resources', {}).get('mem')
cores = props.get('resources', {}).get('cores')
if mem:
<<<<<<< HEAD
    cmdline += ' -l h_vmem={}G,h_rss={}G '.format(mem, round(1.2 * float(int(mem)), 2))
    if mem >= 15:
=======
    cmdline += ' -l m_mem_free={}G,h_rss={}G '.format(mem, round(1.2 * float(int(mem)), 2))
    if mem >= 15 or (cores and cores >= 4):
>>>>>>> 03667a4b
        cmdline += ' -R y '

if cores:
    cmdline += ' -pe smp {} -binding linear:{} '.format(int(cores), int(cores))

# rule-specific UGER parameters (e.g. queue)
cmdline += props["params"].get("UGER", "") + " "

# figure out job dependencies
dependencies = set(sys.argv[1:-2])
if dependencies:
    cmdline += "-hold_jid '{}' ".format(",".join(dependencies))

# the actual job
cmdline += jobscript

# the success file
cmdline += " %s/%s.jobfinished" % (sm_tmpdir, sm_jobid)

# the part that strips bsub's output to just the job id
cmdline += r" | tail -1 | cut -f 3 -d \ "

# call the command
os.system(cmdline)<|MERGE_RESOLUTION|>--- conflicted
+++ resolved
@@ -24,13 +24,8 @@
 mem = props.get('resources', {}).get('mem')
 cores = props.get('resources', {}).get('cores')
 if mem:
-<<<<<<< HEAD
     cmdline += ' -l h_vmem={}G,h_rss={}G '.format(mem, round(1.2 * float(int(mem)), 2))
-    if mem >= 15:
-=======
-    cmdline += ' -l m_mem_free={}G,h_rss={}G '.format(mem, round(1.2 * float(int(mem)), 2))
     if mem >= 15 or (cores and cores >= 4):
->>>>>>> 03667a4b
         cmdline += ' -R y '
 
 if cores:
