--- conflicted
+++ resolved
@@ -81,23 +81,15 @@
     """ Tool wrapper for blastn """
     subtool_name = 'blastn'
 
-<<<<<<< HEAD
     def get_hits_pipe(self, inPipe, db, threads, outfmt, task=None, max_target_seqs=1, output_type="read_id", taxidlist=None):
         start_time = time.time()
         _log.info(f"Executing get_hits_pipe function. Called with outfmt: {outfmt}")
         
-=======
-    def get_hits_pipe(self, inPipe, db, threads=None, task=None, outfmt='6', max_target_seqs=1, output_type="read_id"):
-        _log.debug(f"Executing get_hits_pipe function. Called with outfmt: {outfmt}")
->>>>>>> 1d9606aa
         #toggle between extracting read IDs only or full blast output (all lines)
         if output_type not in ['read_id', 'full_line']:
             _log.warning(f"Invalid output_type '{output_type}' specified. Defaulting to 'read_id'.")
             output_type = 'read_id'
-<<<<<<< HEAD
         _log.info(f"Prior to running cmd, executing get_hits_pipe function. Called with task: {task} ,type: {type(task)}")
-=======
->>>>>>> 1d9606aa
         # run blastn and emit list of read IDs
         threads = util.misc.sanitize_thread_count(threads)
         cmd = [self.install_and_get_path(),
@@ -115,96 +107,31 @@
             _log.info(f"Using taxidlist: {taxidlist} in BLAST command")
 
         cmd = [str(x) for x in cmd]
-        #Log BLAST command executed
-<<<<<<< HEAD
-        _log.info(f"After executing get_hits_pipe function. Called with outfmt: {outfmt}")
-        _log.info(f"After executing get_hits_pipe function. Called with task: {task} ,type: {type(task)}, taxidlist: {taxidlist}, type: {type(taxidlist)}")
-        _log.info('Running blastn command: {}'.format(' '.join(cmd)))
-        
-        #try/finally block added to ensure resource packages are cleaned up regardless of error raised
-        try:
-            with subprocess.Popen(cmd, stdin=inPipe, stdout=subprocess.PIPE, stderr=subprocess.PIPE) as blast_pipe:
-                output, error = blast_pipe.communicate()
-                
-                if blast_pipe.returncode != 0:
-                    _log.error(f'Error running blastn command: {error.decode()}')
-                    raise subprocess.CalledProcessError(blast_pipe.returncode, cmd, output=output, stderr=error)
-
-                # Process the output line by line in a generator fashion
-                last_read_id = None
-                for line in output.decode('UTF-8').splitlines():
-                    if output_type == 'read_id':
-                        read_id = line.split('\t')[0]
-                        if read_id != last_read_id:
-                            last_read_id = read_id
-                            yield read_id
-                    elif output_type == 'full_line':
-                        yield line
-        
-        finally:
-            # Ensure resources are cleaned up
-            _log.info("Cleaning up subprocess resources.")
-        
-        # Log successful completion and time taken
-        elapsed_time = time.time() - start_time
-        _log.info("Blastn process completed successfully.")
-        _log.info(f"get_hits_pipe executed in {elapsed_time:.2f} seconds")
-
-=======
-        _log.debug('Running blastn command: {}'.format(' '.join(cmd)))
         _log.debug('| ' + ' '.join(cmd) + ' |')
         blast_pipe = subprocess.Popen(cmd, stdin=inPipe, stdout=subprocess.PIPE)
-        output, error = blast_pipe.communicate()
 
-        #Display error message if BLAST failed
-        if blast_pipe.returncode!= 0:
-            _log.error('Error running blastn command: {}'.format(error))
+        # strip tab output to just query read ID names and emit
+        last_read_id = None
+        for line in blast_pipe.stdout:
+            line = line.decode('UTF-8').rstrip('\n\r')
+            read_id = line.split('\t')[0]
+            # only emit if it is not a duplicate of the previous read ID
+            if read_id != last_read_id:
+                last_read_id = read_id
+                yield read_id
+
+        if blast_pipe.poll():
             raise subprocess.CalledProcessError(blast_pipe.returncode, cmd)
-        
-        # If read_id is defined, strip tab output to just query read ID names and emit (default)
-        last_read_id = None
-        for line in output.decode('UTF-8').splitlines():
-            if output_type == 'read_id':
-                #Split line by tab, and take the first element
-                read_id = line.split('\t')[0]
-                # Only emit if it is not a duplicate of the previous read ID
-                if read_id != last_read_id:
-                    last_read_id = read_id
-                    yield read_id
-                #Yield the full line without stripping whitespace
-            elif output_type == 'full_line':
-                yield line
 
-        #Display on CMD if BLAST fails
-        if blast_pipe.returncode!= 0:
-            _log.error('Error running blastn command: {}'.format(error))
-            raise subprocess.CalledProcessError(blast_pipe.returncode, cmd)
-        #Logging configuration written to blast_py.log if BLAST passes/fails
-        if blast_pipe.returncode == 0:
-            _log.info("Blastn process completed succesfully.")
-        else:
-            _log.error("Blastn process failed with exit code: %s", blast_pipe.returncode)
-            raise subprocess.CalledProcessError(blast_pipe.returncode, cmd)
-       
->>>>>>> 1d9606aa
     def get_hits_bam(self, inBam, db, threads=None):
         return self.get_hits_pipe(
             tools.samtools.SamtoolsTool().bam2fa_pipe(inBam),
             db,
             threads=threads)
 
-<<<<<<< HEAD
-    def get_hits_fasta(self, inFasta, db, threads, outfmt, task, max_target_seqs=1, output_type='read_id', taxidlist=None):
-        start_time = time.time()
-        _log.info(f"Executing get_hits_fasta function. Called with outfmt: {outfmt}, taxidlist: {taxidlist}")
+    def get_hits_fasta(self, inFasta, db, threads=None):
         with open(inFasta, 'rt') as inf:
-            for hit in self.get_hits_pipe(inf, db=db, threads=threads, outfmt=outfmt, task=task, max_target_seqs=max_target_seqs, output_type=output_type, taxidlist=taxidlist):
-=======
-    def get_hits_fasta(self, inFasta, db, threads=None, task=None, outfmt='6', max_target_seqs=1, output_type='read_id'):
-        _log.debug(f"Executing get_hits_fasta function. Called with outfmt: {outfmt}")
-        with open(inFasta, 'rt') as inf:
-            for hit in self.get_hits_pipe(inf, db, threads=threads, task=None, outfmt=outfmt, max_target_seqs=max_target_seqs, output_type=output_type):
->>>>>>> 1d9606aa
+            for hit in self.get_hits_pipe(inf, db, threads=threads):
                 yield hit
         elapsed_time = time.time() - start_time
         _log.info(f"get_hits_fasta exectued in {elapsed_time:.2f} seconds")
