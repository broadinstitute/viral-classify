'''
    MAFFT - Multiple alignment program for amino acid or nucleotide sequences
    http://mafft.cbrc.jp/alignment/software/
'''

__author__ = "tomkinsc@broadinstitute.org"

from Bio import SeqIO
import logging
import tools
import util.file
import os
import os.path
import subprocess

TOOL_VERSION = '7.221'
TOOL_URL = 'http://mafft.cbrc.jp/alignment/software/mafft-{ver}-{os}.{ext}'

LOG = logging.getLogger(__name__)


class MafftTool(tools.Tool):

    def __init__(self, install_methods=None):
        if install_methods is None:
            install_methods = []
            mafft_os = get_mafft_os()
            mafft_bitdepth = get_mafft_bitdepth()
            mafft_archive_extension = get_mafft_archive_extension(mafft_os)
            binaryPath = get_mafft_binary_path(mafft_os, mafft_bitdepth)
            binaryDir = get_mafft_binary_path(mafft_os, mafft_bitdepth, full=False)

            target_rel_path = '{binPath}'.format(binPath=binaryPath)
            verify_command = 'cd {dir}/mafft-{ver}/{bin_dir} && {dir}/mafft-{ver}/{binPath} --version > /dev/null 2>&1'.format(
                dir=util.file.get_build_path(),
                ver=TOOL_VERSION,
                binPath=binaryPath,
                bin_dir=binaryDir)
            destination_dir = '{dir}/mafft-{ver}'.format(dir=util.file.get_build_path(), ver=TOOL_VERSION)

            install_methods.append(
                tools.DownloadPackage(TOOL_URL.format(ver=TOOL_VERSION,
                                                 os=mafft_os,
                                                 ext=mafft_archive_extension),
                                      target_rel_path=target_rel_path,
                                      destination_dir=destination_dir,
                                      verifycmd=verify_command))

        tools.Tool.__init__(self, install_methods=install_methods)

    def version(self):
        return TOOL_VERSION

    def __seqIdsAreAllUnique(self, filePath, inputFormat="fasta"):
        seqIds = []
        with open(filePath, "r") as inFile:
            fastaFile = SeqIO.parse(inFile, inputFormat)
            seqIds = [x.id for x in fastaFile]

        # collapse like IDs using set()
        if len(seqIds) > len(set(seqIds)):
            raise LookupError(
                "Not all sequence IDs in input are unique for file: {}".format(
                    os.path.basename(filePath)))

    # pylint: disable=W0221
    def execute(self, inFastas, outFile, localpair, globalpair, preservecase, reorder,
                outputAsClustal, maxiters, gapOpeningPenalty=None, offset=None, threads=-1, verbose=True, retree=None):
        inputFileName = ""
        tempCombinedInputFile = ""

        # get the full paths of input and output files in case the user has specified relative paths
        inputFiles = []
        for f in inFastas:
            inputFiles.append(os.path.abspath(f))
        outFile = os.path.abspath(outFile)

        # ensure that all sequence IDs in each input file are unique
        # (otherwise the alignment result makes little sense)
        # we can check before combining to localize duplications to a specific file
        for filePath in inputFiles:
            self.__seqIdsAreAllUnique(filePath)

        # if multiple fasta files are specified for input
        if len(inputFiles) > 1:
            # combined specified input files into a single temp FASTA file so MAFFT can read them
            tempFileSuffix = ""
            for filePath in inputFiles:
                tempFileSuffix += "__" + os.path.basename(filePath)
            tempCombinedInputFile = util.file.mkstempfname('__combined.{}'.format(tempFileSuffix))
            with open(tempCombinedInputFile, "w") as outfile:
                for f in inputFiles:
                    with open(f, "r") as infile:
                        outfile.write(infile.read())
            inputFileName = tempCombinedInputFile
        # if there is only one file specified, just use it
        else:
            inputFileName = inputFiles[0]

        # check that all sequence IDs in a file are unique
        self.__seqIdsAreAllUnique(inputFileName)

        # change the pwd, since the shell script that comes with mafft depends on the pwd
        # being correct
        pwdBeforeMafft = os.getcwd()
        os.chdir(os.path.dirname(self.install_and_get_path()))

        # build the MAFFT command
        tool_cmd = [self.install_and_get_path()]

<<<<<<< HEAD
        if not (retree or localpair or globalpair):
            toolCmd.append("--auto")
=======
        if not retree:
            tool_cmd.append("--auto")
>>>>>>> 561c56b8
        if threads >= 1 or threads == -1:
            tool_cmd.append("--thread {}".format(threads))
        else:
            raise Exception("invalid value for threads: {}".format(threads))

        if localpair and globalpair:
            raise Exception("Alignment type must be either local or global, not both.")

        if localpair:
            tool_cmd.append("--localpair")
            if not maxiters:
                maxiters = 1000
        if globalpair:
            tool_cmd.append("--globalpair")
            if not maxiters:
                maxiters = 1000
        if preservecase:
            tool_cmd.append("--preservecase")
        if reorder:
            tool_cmd.append("--reorder")
        if retree:
            tool_cmd.append("--retree {}".format(retree))
        if gapOpeningPenalty:
            tool_cmd.append("--op {penalty}".format(penalty=gapOpeningPenalty))
        if offset:
            tool_cmd.append("--ep {num}".format(num=offset))
        if not verbose:
            tool_cmd.append("--quiet")
        if outputAsClustal:
            tool_cmd.append("--clustalout")
        if maxiters:
            tool_cmd.append("--maxiterate {iters}".format(iters=maxiters))

        tool_cmd.append(inputFileName)

        LOG.debug(' '.join(tool_cmd))

        # run the MAFFT alignment
        with open(outFile, 'w') as outf:
            subprocess.check_call(tool_cmd, stdout=outf)

        if len(tempCombinedInputFile):
            # remove temp FASTA file
            os.unlink(tempCombinedInputFile)

        # restore pwd
        os.chdir(pwdBeforeMafft)

        return outFile
    # pylint: enable=W0221

def get_mafft_os():
    uname = os.uname()
    if uname[0] == "Darwin":
        return "mac"
    if uname[0] == "Linux":
        return "linux"


def get_mafft_archive_extension(mafft_os):
    if mafft_os == "mac":
        return "zip"
    elif mafft_os == "linux":
        return "tgz"


def get_mafft_bitdepth():
    uname = os.uname()
    if uname[4] == "x86_64":
        return "64"
    if uname[4] in ['i386', 'i686', "x86"]:
        return "32"


def get_mafft_binary_path(mafft_os, bitdepth, full=True):
    mafftPath = ""

    if mafft_os == "mac":
        mafftPath += "mafft-mac/"
    elif mafft_os == "linux":
        mafftPath += "mafft-linux{bit}".format(bit=bitdepth) + "/"

    if full:
        mafftPath += "mafft.bat"

    return mafftPath<|MERGE_RESOLUTION|>--- conflicted
+++ resolved
@@ -108,13 +108,8 @@
         # build the MAFFT command
         tool_cmd = [self.install_and_get_path()]
 
-<<<<<<< HEAD
         if not (retree or localpair or globalpair):
             toolCmd.append("--auto")
-=======
-        if not retree:
-            tool_cmd.append("--auto")
->>>>>>> 561c56b8
         if threads >= 1 or threads == -1:
             tool_cmd.append("--thread {}".format(threads))
         else:
