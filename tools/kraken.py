'''
KRAKEN metagenomics classifier
'''
from __future__ import print_function
import collections
import itertools
import logging
import os
import os.path
import shlex
import shutil
import subprocess
import sys
import tempfile

import tools
import tools.picard
import tools.samtools
import util.file
import util.misc
from builtins import super

<<<<<<< HEAD
TOOL_NAME = 'kraken'
TOOL_VERSION = '1.0.0_fork3_upd1'
=======
KRAKEN_VERSION = '1.0.0_fork3'
KRAKENUNIQ_VERSION = '0.5.7_yesimon'

>>>>>>> 9254e140

log = logging.getLogger(__name__)


class Kraken(tools.Tool):

    BINS = {
        'classify': 'kraken',
        'build': 'kraken-build',
        'filter': 'kraken-filter',
        'report': 'kraken-report'}

    def __init__(self, install_methods=None):
        self.subtool_name = self.subtool_name if hasattr(self, "subtool_name") else "kraken"
        if not install_methods:
            install_methods = []
<<<<<<< HEAD
            install_methods.append(tools.CondaPackage(TOOL_NAME, executable=self.subtool_name, version=TOOL_VERSION, channel='broad-viral', env='kraken_env'))
=======
            install_methods.append(tools.CondaPackage('kraken', executable=self.subtool_name, version=KRAKEN_VERSION, channel='broad-viral'))
>>>>>>> 9254e140
        super(Kraken, self).__init__(install_methods=install_methods)

    def version(self):
        return KRAKEN_VERSION

    @property
    def libexec(self):
        if not self.executable_path():
            self.install_and_get_path()
        return os.path.dirname(self.executable_path())

    def build(self, db, options=None, option_string=None):
        '''Create a kraken database.

        Args:
          db: Kraken database directory to build. Must have library/ and
            taxonomy/ subdirectories to build from.
          *args: List of input filenames to process.
        '''
        options['--threads'] = util.misc.sanitize_thread_count(options.get('--threads'))
        self.execute(self.BINS['build'], db, db, options=options,
                     option_string=option_string)

    def _db_opts(self, db, threads):
        '''Determine kraken command line options based on db string'''

        env = os.environ.copy()
        def s3_psub(path):
            cmd = 'aws s3 cp {} -'.format(path)
            if path.endswith('.bz2'):
                cmd += ' | lbzip2 -n {threads} -d'.format(threads=threads)
            elif path.endswith('.gz'):
                cmd += ' | pigz -p {threads} -d'.format(threads=threads)
            elif path.endswith('.lz4'):
                cmd += ' | lz4 -d'
            cmd = '<({cmd})'.format(cmd=cmd)
            return cmd

        if db.startswith('s3://'):
            import boto3
            import yaml
            s3 = boto3.resource('s3')
            path = db[5:]
            bucket_name, db_dir = path.split('/', 1)
            obj = s3.Object(bucket_name, '/'.join([db_dir, 'config.yaml']))
            db_config = yaml.load(obj.get()['Body'].read())

            db_opts = (' --db-pipe --db-index {index_f} --index-size {index_size} --db-file {db_f} --db-size {db_size} '
                       '--taxonomy {nodes}'.format(
                           index_f=s3_psub(db_config['db_index']),
                           index_size=db_config['index_size'],
                           db_f=s3_psub(db_config['db_file']),
                           db_size=db_config['db_size'],
                           nodes=s3_psub(db_config['taxonomy_nodes'])))
            tax_filter_opts = ' --taxonomy-nodes {nodes}'.format(
                nodes=s3_psub(db_config['taxonomy_nodes']))
            tax_report_opts = tax_filter_opts + ' --taxonomy-names {names}'.format(
                names=s3_psub(db_config['taxonomy_names']))
            env['KRAKEN_DEFAULT_DB'] = '.'
        else:
            env['KRAKEN_DEFAULT_DB'] = db
            db_opts = ''
            tax_filter_opts = ''
            tax_report_opts = ''
        return db_opts, env, tax_filter_opts, tax_report_opts

    def pipeline(self, db, inBams, outReports=None, outReads=None,
                 lockMemory=None, filterThreshold=None, numThreads=None):
        assert outReads is not None or outReports is not None

        n_bams = len(inBams)
        # 2n for paired fastq, 1n for kraken output
        n_pipes = n_bams * 3
        if outReports and len(outReports) != n_bams:
            raise Exception("--outReports specified with {} output files, which does not match the number of input bams ({})".format(len(outReports), n_bams))
        if outReads and len(outReads) != n_bams:
            raise Exception("--outReads specified with {} output files, which does not match the number of input bams ({})".format(len(outReads), n_bams))
        threads = util.misc.sanitize_thread_count(numThreads)

        with util.file.fifo(n_pipes) as pipes:
            fastq_pipes = pipes[:n_bams * 2]
            kraken_output_pipes = pipes[n_bams * 2:]

            kraken_bin = 'kraken'
            opts = ''
            if lockMemory:
                opts += ' --lock-memory'

            db_opts, env, tax_filter_opts, tax_report_opts = self._db_opts(db, threads)
            opts += db_opts

            cmd = '''set -ex -o pipefail; {kraken}{opts} --paired --fastq-input --threads {threads} {outputs} {fastqs}'''.format(
                kraken=kraken_bin,
                opts=opts,
                threads=threads,
                outputs=' '.join('--output {}'.format(x) for x in kraken_output_pipes),
                fastqs=' '.join(fastq_pipes))
            log.debug('Calling kraken command line: %s', cmd)
            subprocess.Popen(cmd, shell=True, executable='/bin/bash', env=env)

            for i, in_bam in enumerate(inBams):
                cmd = 'cat {kraken_output}'.format(kraken_output=kraken_output_pipes[i])

                if outReads:
                    if outReports:
                        cmd += ' | tee >(pigz --best > {kraken_reads})'
                    else:
                        cmd += ' | pigz --best > {kraken_reads}'

                    cmd = cmd.format(kraken_reads=outReads[i])

                if outReports:
                    if filterThreshold is not None:

                        kraken_filter_bin = 'kraken-filter'
                        cmd += ' | {kraken_filter}{tax_opts} --threshold {filterThreshold}'.format(
                            kraken_filter=kraken_filter_bin,
                            tax_opts=tax_filter_opts,
                            filterThreshold=filterThreshold)

                    kraken_report_bin = 'kraken-report'
                    cmd += ' | {kraken_report}{tax_opts} > {outReport}'.format(
                        kraken_report=kraken_report_bin,
                        tax_opts=tax_report_opts,
                        outReport=outReports[i])

                # do not convert this to samtools bam2fq unless we can figure out how to replicate
                # the clipping functionality of Picard SamToFastq
                picard = tools.picard.SamToFastqTool()
                picard_opts = {
                    'CLIPPING_ATTRIBUTE': tools.picard.SamToFastqTool.illumina_clipping_attribute,
                    'CLIPPING_ACTION': 'X'
                }
                bam2fq_ps = picard.execute(in_bam, fastq_pipes[i*2], fastq_pipes[i*2 + 1],
                    picardOptions=tools.picard.PicardTools.dict_to_picard_opts(picard_opts),
                    JVMmemory=picard.jvmMemDefault, background=True)

                log.debug('Calling kraken output command line: %s', cmd)
                subprocess.check_call(cmd, shell=True, executable='/bin/bash', env=env)

                if bam2fq_ps.poll():
                    raise subprocess.CalledProcessError(bam2fq_ps.returncode, "SamToFastqTool().execute({})".format(in_bam))


    def classify(self, inBam, db, outReads, numThreads=None):
        """Classify input reads (bam)

        Args:
          inBam: unaligned reads
          db: Kraken built database directory.
          outReads: Output file of command.
        """
        if tools.samtools.SamtoolsTool().isEmpty(inBam):
            # kraken cannot deal with empty input
            with open(outReads, 'rt') as outf:
                pass
            return
        tmp_fastq1 = util.file.mkstempfname('.1.fastq.gz')
        tmp_fastq2 = util.file.mkstempfname('.2.fastq.gz')
        # do not convert this to samtools bam2fq unless we can figure out how to replicate
        # the clipping functionality of Picard SamToFastq
        picard = tools.picard.SamToFastqTool()
        picard_opts = {
            'CLIPPING_ATTRIBUTE': tools.picard.SamToFastqTool.illumina_clipping_attribute,
            'CLIPPING_ACTION': 'X'
        }
        picard.execute(inBam, tmp_fastq1, tmp_fastq2,
                       picardOptions=tools.picard.PicardTools.dict_to_picard_opts(picard_opts),
                       JVMmemory=picard.jvmMemDefault)

        opts = {
            '--threads': util.misc.sanitize_thread_count(numThreads),
            '--fastq-input': None,
            '--gzip-compressed': None,
        }
        # Detect if input bam was paired by checking fastq 2
        if os.path.getsize(tmp_fastq2) < 50:
            res = self.execute('kraken', db, outReads, args=[tmp_fastq1], options=opts)
        else:
            opts['--paired'] = None
            res = self.execute('kraken', db, outReads, args=[tmp_fastq1, tmp_fastq2], options=opts)
        os.unlink(tmp_fastq1)
        os.unlink(tmp_fastq2)

    def filter(self, inReads, db, outReads, filterThreshold):
        """Filter Kraken hits
        """
        self.execute(self.BINS['filter'], db, outReads, args=[inReads],
                            options={'--threshold': filterThreshold})

    def report(self, inReads, db, outReport):
        """Convert Kraken read-based output to summary reports
        """
        self.execute(self.BINS['report'], db, outReport, args=[inReads])

    def execute(self, command, db, output, args=None, options=None,
                option_string=None):
        '''Run a kraken-* command.

        Args:
          db: Kraken database directory.
          output: Output file of command.
          args: List of positional args.
          options: List of keyword options.
          option_string: Raw strip command line options.
        '''
        options = options or {}

        if command == self.BINS['classify']:
            if output:
                options['--output'] = output
            elif 'krakenuniq' in command:
                options['--output'] = 'off'
        option_string = option_string or ''
        args = args or []

        cmd = [command, '--db', db]
        # We need some way to allow empty options args like --build, hence
        # we filter out on 'x is None'.
        cmd.extend([str(x) for x in itertools.chain(*options.items())
                    if x is not None])
        cmd.extend(shlex.split(option_string))
        cmd.extend(args)
        log.debug('Calling %s: %s', command, ' '.join(cmd))

        if command == self.BINS['classify']:
            subprocess.check_call(cmd)
        elif command == self.BINS['build']:
            subprocess.check_call(cmd)
        else:
            with util.file.open_or_gzopen(output, 'w') as of:
                util.misc.run(cmd, stdout=of, stderr=subprocess.PIPE, check=True)


@tools.skip_install_test()
class Jellyfish(Kraken):
    """ Tool wrapper for Jellyfish (installed by kraken-all metapackage) """
    subtool_name = 'jellyfish'


class KrakenUniq(Kraken):

    BINS = {
        'classify': 'krakenuniq',
        'build': 'krakenuniq-build',
        'filter': 'krakenuniq-filter',
        'report': 'krakenuniq-report'}

    def __init__(self, install_methods=None):
        self.subtool_name = self.subtool_name if hasattr(self, 'subtool_name') else 'krakenuniq'
        if not install_methods:
            install_methods = []
            install_methods.append(tools.CondaPackage('krakenuniq', executable=self.subtool_name, version=KRAKENUNIQ_VERSION, channel='broad-viral'))
        super(KrakenUniq, self).__init__(install_methods=install_methods)

    def version(self):
        return TOOL_VERSION

    def pipeline(self, db, in_bams, out_reports=None, out_reads=None,
                 filter_threshold=None, num_threads=None):

        try:
            from itertools import zip_longest
        except:  # Python 2 compat
            from itertools import izip_longest as zip_longest
        assert out_reads is not None or out_reports is not None
        out_reports = out_reports or []
        out_reads = out_reads or []

        for in_bam, out_read, out_report in zip_longest(in_bams, out_reads, out_reports):
            self.classify(in_bam, db, out_reads=out_read, out_report=out_report, num_threads=None)

    def classify(self, in_bam, db, out_reads=None, out_report=None, num_threads=None):
        """Classify input reads (bam)

        Args:
          in_bam: unaligned reads
          db: Kraken built database directory.
          outReads: Output file of command.
        """
        tmp_fastq1 = util.file.mkstempfname('.1.fastq.gz')
        tmp_fastq2 = util.file.mkstempfname('.2.fastq.gz')
        # Do not convert this to samtools bam2fq unless we can figure out how to replicate
        # the clipping functionality of Picard SamToFastq
        picard = tools.picard.SamToFastqTool()
        picard_opts = {
            'CLIPPING_ATTRIBUTE': tools.picard.SamToFastqTool.illumina_clipping_attribute,
            'CLIPPING_ACTION': 'X'
        }
        picard.execute(in_bam, tmp_fastq1, tmp_fastq2,
                       picardOptions=tools.picard.PicardTools.dict_to_picard_opts(picard_opts),
                       JVMmemory=picard.jvmMemDefault)

        opts = {
            '--threads': util.misc.sanitize_thread_count(num_threads),
            '--fastq-input': None,
            '--gzip-compressed': None,
            '--preload': None
        }
        if out_report:
            opts['--report-file'] = out_report
        # Detect if input bam was paired by checking fastq 2
        if os.path.getsize(tmp_fastq2) < 50:
            res = self.execute(self.BINS['classify'], db, out_reads, args=[tmp_fastq1], options=opts)
        else:
            opts['--paired'] = None
            res = self.execute(self.BINS['classify'], db, out_reads, args=[tmp_fastq1, tmp_fastq2], options=opts)
        os.unlink(tmp_fastq1)
        os.unlink(tmp_fastq2)
        if out_report:
            with open(out_report, 'rt+') as f:
                lines = [line.strip() for line in f.readlines() if not line.startswith('#')]
                lines = [line for line in lines if line]
                if not lines:
                    f.seek(f.tell() - 1, os.SEEK_SET)
                    print('\t'.join(['%', 'reads', 'taxReads', 'kmers', 'dup', 'cov', 'taxID', 'rank', 'taxName']), file=f)
                    print('\t'.join(['100.00', '0', '0', '0', '0', 'NA', '0', 'no rank', 'unclassified']), file=f)

    def read_report(self, report_fn):
        report = collections.Counter()
        with open(report_fn) as f:
            for line in f:
                if line.startswith('#') or line.startswith('%'):
                    continue
                line = line.strip()
                if not line:
                    continue
                parts = line.split('\t')
                percent = float(parts[0])
                cum_reads = int(parts[1])
                tax_reads = int(parts[2])
                tax_kmers = int(parts[3])
                if parts[5] == 'NA':  # unclassified
                    cov = 0
                else:
                    cov = float(parts[5])
                tax_id = int(parts[6])
                rank = parts[7]
                name = parts[8]
                report[tax_id] = (tax_reads, tax_kmers)
        return report<|MERGE_RESOLUTION|>--- conflicted
+++ resolved
@@ -20,14 +20,8 @@
 import util.misc
 from builtins import super
 
-<<<<<<< HEAD
-TOOL_NAME = 'kraken'
-TOOL_VERSION = '1.0.0_fork3_upd1'
-=======
 KRAKEN_VERSION = '1.0.0_fork3'
 KRAKENUNIQ_VERSION = '0.5.7_yesimon'
-
->>>>>>> 9254e140
 
 log = logging.getLogger(__name__)
 
@@ -44,11 +38,7 @@
         self.subtool_name = self.subtool_name if hasattr(self, "subtool_name") else "kraken"
         if not install_methods:
             install_methods = []
-<<<<<<< HEAD
-            install_methods.append(tools.CondaPackage(TOOL_NAME, executable=self.subtool_name, version=TOOL_VERSION, channel='broad-viral', env='kraken_env'))
-=======
             install_methods.append(tools.CondaPackage('kraken', executable=self.subtool_name, version=KRAKEN_VERSION, channel='broad-viral'))
->>>>>>> 9254e140
         super(Kraken, self).__init__(install_methods=install_methods)
 
     def version(self):
