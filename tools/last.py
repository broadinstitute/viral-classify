"Tools in the 'last' suite."

# built-ins
import os
import logging
import subprocess

# within this module
import util.file
import util.misc
import tools
import tools.samtools

_log = logging.getLogger(__name__)

TOOL_NAME = "last"
TOOL_VERSION = "876"


class LastTools(tools.Tool):
    """
    "Abstract" base class for tools in the 'last' suite.
    Subclasses must define class members subtool_name #and subtool_name_on_broad.
    """

    def __init__(self, install_methods=None):
        self.subtool_name = self.subtool_name if hasattr(self, "subtool_name") else None
        self.subtool_name_on_broad = self.subtool_name_on_broad if hasattr(self, "subtool_name_on_broad") else None
        if install_methods is None:
            install_methods = []
            install_methods.append(tools.CondaPackage(TOOL_NAME, executable=self.subtool_name, version=TOOL_VERSION))
        tools.Tool.__init__(self, install_methods=install_methods)


class Lastal(LastTools):
    """ wrapper for lastal subtool """
    subtool_name = 'lastal'
    subtool_name_on_broad = 'lastal'

    def get_hits(self, inBam, db,
            max_gapless_alignments_per_position=1,
            min_length_for_initial_matches=5,
            max_length_for_initial_matches=50,
            max_initial_matches_per_position=100
        ):

<<<<<<< HEAD
            # convert BAM to interleaved FASTQ with no /1 /2 appended to the read IDs
=======
            # convert BAM to interleaved FASTQ
>>>>>>> 60c6199e
            fastq_pipe = tools.samtools.SamtoolsTool().bam2fq_pipe(inBam)

            # run lastal and emit list of read IDs
            # -P 0 = use threads = core count
            # -N 1 = report at most one alignment per query sequence
            # -i 1G = perform work in batches of at most 1GB of query sequence at a time
            # -f tab = write output in tab format instead of maf format
            cmd = [self.install_and_get_path(),
                '-n', max_gapless_alignments_per_position,
                '-l', min_length_for_initial_matches,
                '-L', max_length_for_initial_matches,
                '-m', max_initial_matches_per_position,
                '-Q', '1', '-P', '0', '-N', '1', '-i', '1G', '-f', 'tab',
                db,
            ]
            cmd = [str(x) for x in cmd]
            _log.debug('| ' + ' '.join(cmd) + ' |')
            lastal_pipe = subprocess.Popen(cmd, stdin=fastq_pipe, stdout=subprocess.PIPE)

            # strip tab output to just query read ID names and emit
<<<<<<< HEAD
            last_read_id = None
=======
>>>>>>> 60c6199e
            for line in lastal_pipe.stdout:
                line = line.decode('UTF-8').rstrip('\n\r')
                if not line.startswith('#'):
                    read_id = line.split('\t')[6]
<<<<<<< HEAD
                    # only emit if it is not a duplicate of the previous read ID
                    if read_id != last_read_id:
                        last_read_id = read_id
                        yield read_id
=======
                    if read_id.endswith('/1') or read_id.endswith('/2'):
                        read_id = read_id[:-2]
                    yield read_id
>>>>>>> 60c6199e


class Lastdb(LastTools):
    """ wrapper for lastdb subtool """
    subtool_name = 'lastdb'
    subtool_name_on_broad = 'lastdb'

    def is_indexed(self, db_prefix):
        return all(os.path.exists(db_prefix + x)
            for x in ('.bck', '.des', '.prj', '.sds', '.ssp', '.suf', '.tis'))

    def build_database(self, fasta_files, database_prefix_path=None): # pylint: disable=W0221
        if database_prefix_path is None:
            output_file_prefix = "lastdb"
            output_directory = tempfile.mkdtemp()
        else:
            output_file_prefix = os.path.basename(os.path.abspath(database_prefix_path))
            output_directory = os.path.dirname(os.path.abspath(database_prefix_path))

        # we can pass in a string containing a fasta file path
        # or a list of strings
        if isinstance(fasta_files, str):
            fasta_files = [fasta_files]
        elif isinstance(fasta_files, list) and fasta_files:
            pass
        else:
            raise TypeError("fasta_files was not a single fasta file, nor a list of fasta files") # or something along that line

        # if more than one fasta file is specified, join them
        # otherwise if only one is specified, just use it
        if len(fasta_files) == 1 and not fasta_files[0].endswith('.gz'):
            input_fasta = fasta_files[0]
        else:
            input_fasta = util.file.mkstempfname(".fasta")
            util.file.cat(input_fasta, fasta_files) # automatically decompresses gz inputs

        self.execute(input_fasta, output_directory, output_file_prefix)    

        return os.path.join(output_directory, output_file_prefix)


    def execute(self, inputFasta, outputDirectory, outputFilePrefix):    # pylint: disable=W0221
        # get the path to the binary
        tool_cmd = [self.install_and_get_path()]

        # if the output directory (and its parents) do not exist, create them
        if not os.path.exists(outputDirectory):
            os.makedirs(outputDirectory)

        # append the prefix given to files created by lastdb
        tool_cmd.append(outputFilePrefix)

        # append the input filepath
        tool_cmd.append(os.path.realpath(inputFasta))

        # execute the lastdb command
        # lastdb writes files to the current working directory, so we need to set
        # it to the desired output location
        with util.file.pushd_popd(os.path.realpath(outputDirectory)):
            _log.debug(" ".join(tool_cmd))
            subprocess.check_call(tool_cmd)

<|MERGE_RESOLUTION|>--- conflicted
+++ resolved
@@ -44,11 +44,7 @@
             max_initial_matches_per_position=100
         ):
 
-<<<<<<< HEAD
             # convert BAM to interleaved FASTQ with no /1 /2 appended to the read IDs
-=======
-            # convert BAM to interleaved FASTQ
->>>>>>> 60c6199e
             fastq_pipe = tools.samtools.SamtoolsTool().bam2fq_pipe(inBam)
 
             # run lastal and emit list of read IDs
@@ -69,24 +65,15 @@
             lastal_pipe = subprocess.Popen(cmd, stdin=fastq_pipe, stdout=subprocess.PIPE)
 
             # strip tab output to just query read ID names and emit
-<<<<<<< HEAD
             last_read_id = None
-=======
->>>>>>> 60c6199e
             for line in lastal_pipe.stdout:
                 line = line.decode('UTF-8').rstrip('\n\r')
                 if not line.startswith('#'):
                     read_id = line.split('\t')[6]
-<<<<<<< HEAD
                     # only emit if it is not a duplicate of the previous read ID
                     if read_id != last_read_id:
                         last_read_id = read_id
                         yield read_id
-=======
-                    if read_id.endswith('/1') or read_id.endswith('/2'):
-                        read_id = read_id[:-2]
-                    yield read_id
->>>>>>> 60c6199e
 
 
 class Lastdb(LastTools):
